--- conflicted
+++ resolved
@@ -125,9 +125,5 @@
     def __long__(self): pass
 
     def __float__(self): pass
-<<<<<<< HEAD
-    def hex(self): pass
-=======
 
-    def hex(self): pass
->>>>>>> ebf686ce
+    def hex(self): pass